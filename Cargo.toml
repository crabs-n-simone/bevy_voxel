[package]
name = "bevy_voxel"
version = "0.1.0"
authors = ["Szymon Walter <waltersz@protonmail.com>"]
edition = "2018"
license = "MIT"
description = "A bundle of bevy plugins for voxel-based games"
repository = "https://github.com/walterpie/bevy_voxel"

# See more keys and their definitions at https://doc.rust-lang.org/cargo/reference/manifest.html

[dependencies]
rand = { version = "0.7", features = ["small_rng"] }
line_drawing = "0.8"
noise = "0.6"
int_traits = "0.1"
rstar = "0.8"
either = "1.6"
rayon = "1.4"
uuid = "0.8.1"

[dependencies.bevy]
<<<<<<< HEAD
version = "0.1.0"

[dev-dependencies.bevy_fly_camera]
version = "0.1.1"
=======
git = "https://github.com/bevyengine/bevy.git"

[dependencies.bevy_fly_camera]
path = "../bevy_fly_camera"
>>>>>>> 7efdc2f3

[dependencies.serde]
version = "1.0"
features = ["derive"]
optional = true

[dependencies.bincode]
version = "1.3"
optional = true

[dependencies.ron]
version = "0.6"
optional = true

[dependencies.flate2]
version = "1.0"
optional = true

[features]
default = ["savedata"]
savedata = ["serde", "bincode", "flate2", "ron"]<|MERGE_RESOLUTION|>--- conflicted
+++ resolved
@@ -17,20 +17,12 @@
 rstar = "0.8"
 either = "1.6"
 rayon = "1.4"
-uuid = "0.8.1"
 
 [dependencies.bevy]
-<<<<<<< HEAD
-version = "0.1.0"
-
-[dev-dependencies.bevy_fly_camera]
-version = "0.1.1"
-=======
 git = "https://github.com/bevyengine/bevy.git"
 
 [dependencies.bevy_fly_camera]
 path = "../bevy_fly_camera"
->>>>>>> 7efdc2f3
 
 [dependencies.serde]
 version = "1.0"
